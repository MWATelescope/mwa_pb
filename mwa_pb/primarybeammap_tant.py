--- conflicted
+++ resolved
@@ -211,18 +211,10 @@
     ######################################################################
 
 
-<<<<<<< HEAD
-def get_LST(gps):
-    time = Time(gps, format='gps', scale='utc')
-    time.delta_ut1_utc = 0.0
-    LST = time.sidereal_time('mean', config.MWAPOS.lon)
-    return LST.hour  # keep as decimal hr
-=======
 def get_LST(obstime):
     t = su.time2tai(obstime)
     lst = t.gast + (su.MWA_TOPO.longitude.degrees / 15)
     return lst  # keep as decimal hr
->>>>>>> 1f8dfa62
 
 
 def make_primarybeammap(gps, delays, frequency, model, extension='png',
